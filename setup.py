--- conflicted
+++ resolved
@@ -5,11 +5,7 @@
 
 setuptools.setup(
     name="NovaAPI",
-<<<<<<< HEAD
-    version="0.1.0-rc.2",
-=======
     version="{{VERSION}}",
->>>>>>> 6bcef66e
     license='MIT',
     author="Mateus Berardo & Fábio Trevizolo",
     author_email="mateust@novaweb.mobi, fabiots@novaweb.mobi",
