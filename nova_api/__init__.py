"""A package to accelerate REST API development"""
import getopt
import logging
import os
import sys
import time
from dataclasses import Field, fields
from functools import wraps
from typing import Type

from flask import jsonify, make_response
from flask.wrappers import Response

from nova_api import baseapi
from nova_api.dao import GenericDAO
<<<<<<< HEAD
from nova_api.entity import Entity
=======
from nova_api.exceptions import NovaAPIException
>>>>>>> 74ad6831

# Authorization schemas
JWT = 0

AUTHENTICATION_SCHEMAS = {"JWT": 0}

possible_level = {"DEBUG": logging.DEBUG,
                  "INFO": logging.INFO,
                  "WARNING": logging.WARNING,
                  "ERROR": logging.ERROR,
                  "CRITICAL": logging.CRITICAL}

logger = logging.getLogger(__name__)

JWT_SECRET = os.environ.get('JWT_SECRET', "1234567890a")
DEBUG = bool(os.environ.get('NOVAAPI_DEBUG', False))


def close_if_still_open(dao: GenericDAO) -> None:
    """Closes a DAO connection if it's still open.

    :param dao: DAO instance to be closed
    :return:
    """
    if dao:
        dao.close()


def default_response(success: bool, status_code: int,
                     message: str, data: dict) -> Response:
    """ Send a flask response with json payload in a default format

    Example:
        JSON response ::

            {
                "sucess": True,
                "message": "API call OK",
                "data": {
                    "num": "123"
                }
            }

    :param success: bool that represents if the request was successfully \
    processed.
    :param status_code: integer that represents the http status code of the \
    response.
    :param message: summary string for the response.
    :param data: dictionary (json valid) with data to be sent in the response
    :return: a flask response with headers and status codes set
    """
    json_content = jsonify({"success": success,
                            "message": message,
                            "data": data})
    logger.info("Sending message: %s with status code %s and success %s",
                str(json_content),
                str(status_code),
                success)
    return make_response(
        json_content,
        status_code,
        {"Content-type": "application/json"}
    )


def error_response(status_code: int = 500, message: str = "Error",
                   data: dict = None) -> Response:
    """Wrapper of default_response for error responses.

    Calls default_response with status_code=500, message=Error
    and success=false passing data. Other status code and messages
    may be passed.

    :param status_code: Integer that represents the http status code of the \
    response.
    :param message: Summary string for the response.
    :param data: Dictionary (json valid) with data to be sent in the response
    :return: Default response with success=false
    """
    if data is None:
        data = dict()
    return default_response(success=False, status_code=status_code,
                            message=message, data=data)


def success_response(status_code: int = 200, message: str = "OK",
                     data: dict = None) -> Response:
    """Wrapper of default_response for success responses.

        Calls default_response with status_code=200, message=OK
        and success=true passing data. Other status code and messages
        may be passed.

        :param status_code: Integer that represents the http status code of \
        the response.
        :param message: Summary string for the response.
        :param data: Dictionary (json valid) with data to be sent in the \
        response
        :return: Default response with success=true
        """
    if data is None:
        data = dict()
    return default_response(success=True, status_code=status_code,
                            message=message, data=data)


def use_dao(dao_class: Type[GenericDAO],
            error_message: str = "Erro",
            dao_parameters: dict = None,
            retry_delay: float = float(os.environ.get("NOVAAPI_RETRY_DELAY",
                                                      "1.0")),
            retries: int = int(os.environ.get("NOVAAPI_RETRIES", "3")), ):
    """Decorator to handle database access in an API call

    This decorator instantiates the DAO specified in `dao_class` within a try \
    except block. If a exception is raised during the API call or database \
    access, it generates an `error_response` with `message=error_message` and \
    with the exception description in data. The DAO instance is passed to the \
    decorated function as a keyword argument `dao`.

    :param dao_class: DAO to instantiate and pass to the decorated function
    :param error_message: Default error message to send in the error_response \
    if an exception is thrown
    :param dao_parameters: Parameters to add to the call to the DAO \
    constructor. They'll be added to the call with the expansion \
    `**dao_parameters`.
    :param retries: Number of times to retry connection with database. \
    Defaults to 3. May be set through the env variable NOVAAPI_RETRIES
    :param retry_delay: Seconds to wait before retrying to connect to \
    database. Defaults to 1.0. May be set through the env variable \
    NOVAAPI_RETRY_DELAY.

    :return: The decorated function
    """

    if dao_parameters is None:
        dao_parameters = dict()

    def make_call(function):

        @wraps(function)
        def wrapper(*args, **kwargs):

            dao = None
            try:
                logger.info(
                    "API call to %s with dao %s and args: %s, kwargs: %s",
                    function,
                    dao_class,
                    args,
                    kwargs
                )

                attempted_retries = retries
                while attempted_retries:
                    try:
                        dao = dao_class(**dao_parameters)
                        break
                    except ConnectionError as con_error:
                        print("Connection failed, will retry "
                              "%s times" % attempted_retries)
                        time.sleep(retry_delay)
                        if attempted_retries == 1:
                            raise con_error
                    finally:
                        attempted_retries -= 1

                return function(dao=dao, *args, **kwargs)
<<<<<<< HEAD

            # pylint: disable=W0703
            except Exception as exception:
=======
            except NovaAPIException as nova_api_exception:
                response_data = {"error_code": nova_api_exception.error_code}
                if DEBUG:
                    response_data["debug"]=nova_api_exception.debug
                return error_response(
                    status_code=nova_api_exception.status_code,
                    message=nova_api_exception.message,
                    data=response_data)
            except Exception as exception: # pylint: disable=W0703
>>>>>>> 74ad6831
                logger.error(
                    "Unable to generate api response due to an error.",
                    exc_info=True)

                error_description = str(exception) \
                    if DEBUG \
                    else "Something went wrong... Please try again later."

                return error_response(message=error_message,
                                      data={"error": error_description})
            finally:
                close_if_still_open(dao)

        return wrapper

    return make_call


def generate_api():
    """CLI interface for generate_nova_api. Generates API files.

    Must be called at least with -e <Entity>. Generates the api files \
    with the arguments. Accepts the following arguments:
     * *-e*: Name of the Entity, which must be the same of the file that \
     contains it
     * *-d*: Name of the Entity DAO class, which must be the same of the \
     file that contains it. Only needs to be specified if it's not EntityDAO. \
     (Where Entity is the name of the entity passed to -e)
     * *-v*: API version string. Will be used in the base path before the \
     entity name
     * *-a*: Authentication Schema, type of authentication which will be \
     applied to endpoints in the generated API.

    :return: None.
    """
    entity = ''
    version = ''
    dao_class = ''
    auth = None
    overwrite = False
    usage = 'Usage: %s generate_api -e entity ' \
            '[-d entity_dao -v api_version -a auth_schema -o overwrite]'
    try:
        options, _ = getopt.getopt(sys.argv[1:], "e:d:v:a:o")
        for option, value in options:
            if option == '-e':
                entity = value
            elif option == '-d':
                dao_class = value
            elif option == '-v':
                version = value
            elif option == '-a':
                auth = value.strip()
            elif option == '-o':
                overwrite = True
    except getopt.GetoptError:
        logger.error("Error while reading options passed to generate_api. "
                     "Options received: %s", sys.argv,
                     exc_info=True)
        print(usage % (sys.argv[0]))
        sys.exit(os.EX_DATAERR)
    if entity == '':
        logger.critical("Entity not passed in the arguments! Call: %s",
                        sys.argv)
        print(usage % (sys.argv[0]))
        sys.exit(os.EX_USAGE)
    try:
        sys.path.insert(0, '')
        mod = __import__(entity, fromlist=[entity])
        ent = getattr(mod, entity)
        logger.debug("Entity found and successfully imported. Entity: %s", ent)
        if dao_class == '':
            dao_class = entity + 'DAO'
            logger.debug("DAO class name not passed, infering as %s",
                         dao_class)
        mod = __import__(dao_class, fromlist=[dao_class])
        dao = getattr(mod, dao_class)
        logger.debug("DAO class found and successfully imported. DAO: %s",
                     dao_class)
    except ModuleNotFoundError:
        print("You should run the script in the same folder as your entity and"
              " it's DAO class. You must inform the entity name with -e and "
              "the DAO name with -d. You may inform the version with -v.")
        logger.critical("Not able to import entity and dao class.",
                        exc_info=True)
        sys.exit(os.EX_IOERR)

    if auth and not is_valid_auth_schema(auth):
        print(("Schema %s not supported! The supported schemas "
               "are: " % auth) + ', '.join(
            AUTHENTICATION_SCHEMAS.keys()))
        sys.exit(os.EX_DATAERR)

    try:
        create_api_files(ent, dao, version, overwrite=overwrite,
                         auth_schema=AUTHENTICATION_SCHEMAS.get(auth, None))
    except (OSError, EOFError) as err:
        print("Something went wrong while creating the API files...", err)
        sys.exit(os.EX_CANTCREAT)


<<<<<<< HEAD
def get_auth_schema_yml(schema: int = None) -> str:
    """Returns the yml definition for the selected schema.

    :param schema: The identifier of the authorization schema.
    :return: The yml definition for the schema
    """
=======
def is_valid_auth_schema(auth: str) -> bool:
    """Checks if the informed auth schema is valid.

    :param auth: The informed auth schema
    :return: True if the schema is in the valid schemas and False otherwise
    """
    return auth in AUTHENTICATION_SCHEMAS.keys()


def get_auth_schema_yml(schema: int = None):
>>>>>>> 74ad6831
    if schema is None:
        return None
    return baseapi.SECURITY_DEFINITIONS[schema]


def create_api_files(entity: Entity, dao_class: GenericDAO, version: int, *,
                     overwrite: bool = False, auth_schema: int = None) -> None:
    """Write api files for the entity informed with the dao_class informed.

    Generated the api.py and api.yml with the informed entity, dao and version.
    If overwrite is false and files exist, no file will be generated. If
    overwrite is True and the files already exist, they'll be replaced.
    Adds the Authorization schema informed.

    :param entity: The entity to generate api files for.
    :param dao_class: The dao class for the entity
    :param version: The version of the api
    :param overwrite: Whether to overwrite existing files or not
    :param auth_schema: The authorization schema to apply to api methods.
    :return: None
    """
    entity_lower = entity.__name__.lower()

    if python_api_exists(entity_lower) and not overwrite:
        logger.debug("API already exists. Skipping generation...")
    else:
        write_api_implementation(get_python_api_filename(entity_lower),
                                 dao_class, entity)

    if version == '':
        version = '1'
    logger.info("Version for api is %s", version)

    parameters = list()
    for field in fields(entity):
        if not field.metadata.get("database", True):
            continue
        parameters.append(format_parameter(field))

    parameters = '\n'.join(parameters)

    if os.path.isfile(
            "{entity_lower}_api.yml".format(entity_lower=entity_lower)) \
            and not overwrite:
        logger.debug(
            "API documentation already exists. Skipping generation...")
    else:
        with open("{entity_lower}_api.yml".format(entity_lower=entity_lower),
                  'w+') as api_documentation:
            logger.info("Writing api documentation for entity %s...",
                        entity_lower)
            api_documentation.write(baseapi.API_SWAGGER.format(
                ENTITY=entity.__name__,
                ENTITY_LOWER=entity_lower,
                VERSION=version,
                PARAMETERS=parameters,
                SECURITY=baseapi.SECURITY_PARAMETERS[auth_schema]
                if auth_schema is not None
                else ""))
            if auth_schema is not None:
                api_documentation.write(get_auth_schema_yml(auth_schema))
            logger.info("Done writing api documentation for entity %s.",
                        entity_lower)


def format_parameter(field: Field) -> str:
    """Formats the field for the query parameters in get_all function.

    :param field: The field of the dataclass
    :return: The formatted param to the YAML Swagger file
    """
    parameter_format = get_parameter_format()
    return parameter_format.format(parameter_name=field.name,
                                   parameter_location='query',
                                   parameter_type='string')


def get_parameter_format() -> str:
    """Returns the base query parameter format for the YAML Swagger file.

    :return: The base format with the fields for the format function.
    """
    return baseapi.PARAMETER_FORMAT


def write_api_implementation(api_implementation_file: str,
                             dao_class: Type, entity: Type) -> None:
    """Writes the api implementation for the entity and dao_class in the
    api_implementation_file

    :param api_implementation_file: File name to write api implementation
    :param dao_class: The dao class for the entity
    :param entity: The entity class
    :return: None
    """
    entity_lower = entity.__name__.lower()

    with open(api_implementation_file,
              'w+') as api_implementation:
        logger.info("Writing api implementation for entity %s...",
                    entity_lower)

        api_implementation.write(
            generate_base_api_for_entity(dao_class, entity))

        logger.info("Done writing api for entity %s.", entity_lower)


def generate_base_api_for_entity(dao_class: Type, entity: Type) -> str:
    """Generates the base API implementation for the dao_class and the entity.

    :param dao_class: The dao class for the entity
    :param entity: The entity
    :return: The API implementation
    """
    return baseapi.BASE_API.format(
        DAO_CLASS=dao_class.__name__,
        ENTITY=entity.__name__,
        ENTITY_LOWER=entity.__name__.lower())


def get_python_api_filename(entity_lower: str) -> str:
    """Returns the default API filename.

    :param entity_lower: The entity name in lower case.
    :return:
    """
    return "{entity_lower}_api.py".format(entity_lower=entity_lower)


def python_api_exists(entity_lower: str) -> bool:
    """ Checks if the api implementation file exists with the default name.

    :param entity_lower: The entity name in lower case.
    :return: True if the file exists, false otherwise
    """
    return os.path.isfile(get_python_api_filename(entity_lower))<|MERGE_RESOLUTION|>--- conflicted
+++ resolved
@@ -13,11 +13,9 @@
 
 from nova_api import baseapi
 from nova_api.dao import GenericDAO
-<<<<<<< HEAD
 from nova_api.entity import Entity
-=======
 from nova_api.exceptions import NovaAPIException
->>>>>>> 74ad6831
+
 
 # Authorization schemas
 JWT = 0
@@ -186,11 +184,6 @@
                         attempted_retries -= 1
 
                 return function(dao=dao, *args, **kwargs)
-<<<<<<< HEAD
-
-            # pylint: disable=W0703
-            except Exception as exception:
-=======
             except NovaAPIException as nova_api_exception:
                 response_data = {"error_code": nova_api_exception.error_code}
                 if DEBUG:
@@ -200,7 +193,6 @@
                     message=nova_api_exception.message,
                     data=response_data)
             except Exception as exception: # pylint: disable=W0703
->>>>>>> 74ad6831
                 logger.error(
                     "Unable to generate api response due to an error.",
                     exc_info=True)
@@ -302,25 +294,21 @@
         sys.exit(os.EX_CANTCREAT)
 
 
-<<<<<<< HEAD
+def is_valid_auth_schema(auth: str) -> bool:
+    """Checks if the informed auth schema is valid.
+
+    :param auth: The informed auth schema
+    :return: True if the schema is in the valid schemas and False otherwise
+    """
+    return auth in AUTHENTICATION_SCHEMAS.keys()
+
+
 def get_auth_schema_yml(schema: int = None) -> str:
     """Returns the yml definition for the selected schema.
 
     :param schema: The identifier of the authorization schema.
     :return: The yml definition for the schema
     """
-=======
-def is_valid_auth_schema(auth: str) -> bool:
-    """Checks if the informed auth schema is valid.
-
-    :param auth: The informed auth schema
-    :return: True if the schema is in the valid schemas and False otherwise
-    """
-    return auth in AUTHENTICATION_SCHEMAS.keys()
-
-
-def get_auth_schema_yml(schema: int = None):
->>>>>>> 74ad6831
     if schema is None:
         return None
     return baseapi.SECURITY_DEFINITIONS[schema]
