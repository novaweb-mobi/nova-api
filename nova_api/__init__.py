"""A package to accelerate REST API development"""
import getopt
import logging
import os
import sys
import time
from dataclasses import fields
from functools import wraps

from flask import jsonify, make_response
from flask.wrappers import Response

from nova_api import baseapi
from nova_api.dao.generic_sql_dao import GenericSQLDAO

# Authorization schemas
JWT = 0

possible_level = {"DEBUG": logging.DEBUG,
                  "INFO": logging.INFO,
                  "WARNING": logging.WARNING,
                  "ERROR": logging.ERROR,
                  "CRITICAL": logging.CRITICAL}

logger = logging.getLogger(__name__)

JWT_SECRET = os.environ.get('JWT_SECRET', "1234567890a")


def default_response(success: bool, status_code: int,
                     message: str, data: dict) -> Response:
    """ Send a flask response with json payload in a default format

    Example:
        JSON response ::

            {
                "sucess": True,
                "message": "API call OK",
                "data": {
                    "num": "123"
                }
            }

    :param success: bool that represents if the request was successfully \
    processed.
    :param status_code: integer that represents the http status code of the \
    response.
    :param message: summary string for the response.
    :param data: dictionary (json valid) with data to be sent in the response
    :return: a flask response with headers and status codes set
    """
    json_content = jsonify({"success": success,
                            "message": message,
                            "data": data})
    logger.info("Sending message: %s with status code %s and success %s",
                str(json_content),
                str(status_code),
                success)
    return make_response(
        json_content,
        status_code,
        {"Content-type": "application/json"}
    )


def error_response(status_code: int = 500, message: str = "Error",
                   data: dict = None) -> Response:
    """Wrapper of default_response for error responses.

    Calls default_response with status_code=500, message=Error
    and success=false passing data. Other status code and messages
    may be passed.

    :param status_code: Integer that represents the http status code of the \
    response.
    :param message: Summary string for the response.
    :param data: Dictionary (json valid) with data to be sent in the response
    :return: Default response with success=false
    """
    if data is None:
        data = dict()
    return default_response(success=False, status_code=status_code,
                            message=message, data=data)


def success_response(status_code: int = 200, message: str = "OK",
                     data: dict = None) -> Response:
    """Wrapper of default_response for success responses.

        Calls default_response with status_code=200, message=OK
        and success=true passing data. Other status code and messages
        may be passed.

        :param status_code: Integer that represents the http status code of \
        the response.
        :param message: Summary string for the response.
        :param data: Dictionary (json valid) with data to be sent in the \
        response
        :return: Default response with success=true
        """
    if data is None:
        data = dict()
    return default_response(success=True, status_code=status_code,
                            message=message, data=data)


<<<<<<< HEAD
def use_dao(dao_class: GenericSQLDAO, error_message: str = "Erro",
            dao_parameters: dict=None):
=======
def use_dao(dao_class: generic_dao.GenericSQLDAO,
            error_message: str = "Erro",
            dao_parameters: dict = None,
            retry_delay: float = float(os.environ.get("NOVAAPI_RETRY_DELAY",
                                                  "1.0")),
            retries: int = int(os.environ.get("NOVAAPI_RETRIES", "3")),):
>>>>>>> 6aba2abf
    """Decorator to handle database access in an API call

    This decorator instantiates the DAO specified in `dao_class` within a try \
    except block. If a exception is raised during the API call or database \
    access, it generates an `error_response` with `message=error_message` and \
    with the exception description in data. The DAO instance is passed to the \
    decorated function as a keyword argument `dao`.

    :param dao_class: DAO to instantiate and pass to the decorated function
    :param error_message: Default error message to send in the error_response \
    if an exception is thrown
    :param dao_parameters: Parameters to add to the call to the DAO \
    constructor. They'll be added to the call with the expansion \
    `**dao_parameters`.
    :param retries: Number of times to retry connection with database. \
    Defaults to 3. May be set through the env variable NOVAAPI_RETRIES
    :param retry_delay: Seconds to wait before retrying to connect to \
    database. Defaults to 1.0. May be set through the env variable \
    NOVAAPI_RETRY_DELAY.

    :return: The decorated function
    """

    if dao_parameters is None:
        dao_parameters = dict()

    def make_call(function):

        @wraps(function)
        def wrapper(*args, **kwargs):

            dao = None
            try:
                logger.info(
                    "API call to %s with dao %s and args: %s, kwargs: %s",
                    function,
                    dao_class,
                    args,
                    kwargs
                )

                attempted_retries = retries
                while attempted_retries:
                    try:
                        dao = dao_class(**dao_parameters)
                        break
                    except ConnectionError as con_error:
                        print("Connection failed, will retry "
                                       "%s times"% attempted_retries)
                        time.sleep(retry_delay)
                        if attempted_retries == 1:
                            raise con_error
                    finally:
                        attempted_retries -= 1

                return function(dao=dao, *args, **kwargs)
            # pylint: disable=W0703
            except Exception as exception:
                logger.error(
                    "Unable to generate api response due to an error.",
                    exc_info=True)
                return error_response(message=error_message,
                                      data={"error": str(exception)})
            finally:
                if dao:
                    dao.close()

        return wrapper

    return make_call


def generate_api():
    """CLI interface for generate_nova_api. Generates API files.

    Must be called at least with -e <Entity>. Generates the api files \
    with the arguments. Accepts the following arguments:
     * *-e*: Name of the Entity, which must be the same of the file that \
     contains it
     * *-d*: Name of the Entity DAO class, which must be the same of the \
     file that contains it. Only needs to be specified if it's not EntityDAO. \
     (Where Entity is the name of the entity passed to -e)
     * *-v*: API version string. Will be used in the base path before the \
     entity name

    :return: None.
    """
    entity = ''
    version = ''
    dao_class = ''
    usage = 'Usage: %s generate_api -e entity ' \
            '[-d entity_dao -v api_version]'
    try:
        options, _ = getopt.getopt(sys.argv[1:], "e:d:v:")
        for option, value in options:
            if option == '-e':
                entity = value
            elif option == '-d':
                dao_class = value
            elif option == '-v':
                version = value
    except getopt.GetoptError:
        logger.error("Error while reading options passed to generate_api. "
                     "Options received: %s", sys.argv,
                     exc_info=True)
        print(usage % (sys.argv[0]))
        sys.exit(1)
    if entity == '':
        logger.critical("Entity not passed in the arguments! Call: %s",
                        sys.argv)
        print(usage % (sys.argv[0]))
        sys.exit(2)
    try:
        sys.path.insert(0, '')
        mod = __import__(entity, fromlist=[entity])
        ent = getattr(mod, entity)
        logger.debug("Entity found and successfully imported. Entity: %s", ent)
        if dao_class == '':
            dao_class = entity + 'DAO'
            logger.debug("DAO class name not passed, infering as %s",
                         dao_class)
        mod = __import__(dao_class, fromlist=[dao_class])
        dao = getattr(mod, dao_class)
        logger.debug("DAO class found and successfully imported. DAO: %s",
                     dao_class)
    except ModuleNotFoundError:
        print("You should run the script in the same folder as your entity and"
              " it's DAO class. You must inform the entity name with -e and "
              "the DAO name with -d. You may inform the version with -v.")
        logger.critical("Not able to import entity and dao class.",
                        exc_info=True)
        sys.exit(3)

    create_api_files(ent, dao, version)


def get_auth_schema_yml(schema: int = None):
    if schema is None:
        return None
    return baseapi.SECURITY_DEFINITIONS[schema]


def create_api_files(entity, dao_class, version,
                     overwrite=False, auth_schema=None):
    entity_lower = entity.__name__.lower()

    if os.path.isfile(
            "{entity_lower}_api.py".format(entity_lower=entity_lower)) \
            and not overwrite:
        logger.debug("API already exists. Skipping generation...")
    else:
        with open("{entity_lower}_api.py".format(entity_lower=entity_lower),
                  'w+') as api_implementation:
            logger.info("Writing api implementation for entity %s...",
                        entity_lower)
            api_implementation.write(baseapi.BASE_API.format(
                DAO_CLASS=dao_class.__name__,
                ENTITY=entity.__name__,
                ENTITY_LOWER=entity_lower))
            logger.info("Done writing api for entity %s.", entity_lower)

    if version == '':
        version = '1'
    logger.info("Version for api is %s", version)
    parameters = list()
    for field in fields(entity):
        if not field.metadata.get("database", True):
            continue
        parameters.append(
            baseapi.PARAMETER.format(parameter_name=field.name,
                                     parameter_location='query',
                                     parameter_type='string'))

    parameters = '\n'.join(parameters)

    if os.path.isfile(
            "{entity_lower}_api.yml".format(entity_lower=entity_lower)) \
            and not overwrite:
        logger.debug(
            "API documentation already exists. Skipping generation...")
    else:
        with open("{entity_lower}_api.yml".format(entity_lower=entity_lower),
                  'w+') as api_documentation:
            logger.info("Writing api documentation for entity %s...",
                        entity_lower)
            api_documentation.write(baseapi.API_SWAGGER.format(
                ENTITY=entity.__name__,
                ENTITY_LOWER=entity_lower,
                VERSION=version,
                PARAMETERS=parameters,
                SECURITY=baseapi.SECURITY_PARAMETERS[auth_schema]
                if auth_schema is not None
                else ""))
            if auth_schema is not None:
                api_documentation.write(get_auth_schema_yml(auth_schema))
            logger.info("Done writing api documentation for entity %s.",
                        entity_lower)<|MERGE_RESOLUTION|>--- conflicted
+++ resolved
@@ -104,18 +104,12 @@
     return default_response(success=True, status_code=status_code,
                             message=message, data=data)
 
-
-<<<<<<< HEAD
-def use_dao(dao_class: GenericSQLDAO, error_message: str = "Erro",
-            dao_parameters: dict=None):
-=======
 def use_dao(dao_class: generic_dao.GenericSQLDAO,
             error_message: str = "Erro",
             dao_parameters: dict = None,
             retry_delay: float = float(os.environ.get("NOVAAPI_RETRY_DELAY",
                                                   "1.0")),
             retries: int = int(os.environ.get("NOVAAPI_RETRIES", "3")),):
->>>>>>> 6aba2abf
     """Decorator to handle database access in an API call
 
     This decorator instantiates the DAO specified in `dao_class` within a try \
