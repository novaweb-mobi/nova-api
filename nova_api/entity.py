"""Base entity for modeling of API's entities"""
import logging
from abc import ABC
from dataclasses import dataclass, field, fields
from datetime import date, datetime
from enum import Enum
from uuid import uuid4


def generate_id() -> str:
    """Generates an uuid v4.

    :return: Hexadecimal string representation of the uuid.
    """
    return uuid4().hex


def get_time() -> datetime:
    """Get current time without microseconds

    :return: Current datetime with no microseconds.
    """
    datetime_no_microseconds = datetime.now().replace(microsecond=0)
    return datetime_no_microseconds


@dataclass
class Entity(ABC):
    """Base Entity implementation

    This class is the base implementation of the entity for modeling
    API resources. The fields included in this class will be inherited for
    all subclasses.

    Examples:
         ::

            @dataclass
            class Person(Entity):
                name: str = None
                age: int = None
                birthday: date = None
    """
    id_: str = field(default_factory=generate_id,
                     metadata={"type": "CHAR(32)",
                               "primary_key": True,
                               "default": "NOT NULL"})
    creation_datetime: datetime = field(init=True,
                                        default_factory=get_time,
                                        compare=False,
                                        metadata={"type": "TIMESTAMP"})
    last_modified_datetime: datetime = field(init=True,
                                             default_factory=get_time,
                                             compare=False,
                                             metadata={"type": "TIMESTAMP"})

    def __post_init__(self):
        """Post processing of fields

        Post init goes through the parameters passed to init and makes some
        validations. Fields that are subclasses of Entity will be instantiated
        (but only with `id_` set). Datetime formats also will be cast if
        received as strings. Strings will have trailing and leading white
        spaces removed.

        __post_init__ may be overridden to include validations required by
        any use case. In such case, it's important to include a super call
        to maintain the aforementioned functionalities.

        :return: None
        """
        logger = logging.getLogger(__name__)
        received_log = "Received %s field as %s. Converting."
        for field_ in fields(self):
            try:
                field_value = self.__getattribute__(field_.name)
                if issubclass(field_.type, (Entity, Enum)) \
                        and \
                        not isinstance(field_value, field_.type):
                    # pylint: disable=W0511
                    # TODO call dao.get
                    logger.debug(received_log,
                                 type(field_value),
                                 field_.type)
                    self.__setattr__(field_.name, field_.type(field_value))
                elif issubclass(field_.type, datetime) \
                        and \
                        not isinstance(field_value, field_.type):
                    logger.debug(received_log,
                                 type(field_value), field_.type)
                    self.__setattr__(
                        field_.name,
                        datetime.strptime(
                            field_value,
                            field_.metadata.get("datetime_format",
                                                "%Y-%m-%d %H:%M:%S")
                        ))
                elif issubclass(field_.type, date) \
                        and \
                        not isinstance(field_value,
                                       field_.type):
                    logger.debug(received_log,
                                 type(field_value),
                                 field_.type)
                    self.__setattr__(
                        field_.name,
                        datetime.strptime(
                            field_value,
                            field_.metadata.get("date_format",
                                                "%Y-%m-%d")
                        ).date())
                elif issubclass(field_.type, date) \
                        and \
                        type(field_value) != field_.type:
                    logger.debug(received_log,
                                 type(field_value),
                                 field_.type)
                    self.__setattr__(
                        field_.name,
                        field_value.date())
                elif issubclass(field_.type, str) \
                        and field_value is not None:
                    logger.debug("Stripping string field")
                    self.__setattr__(
                        field_.name,
                        str(field_value).strip())
            except TypeError:
                logger.debug("Unable to check field %s type",
                             field_.name, exc_info=True)
            finally:
                logger.debug("Processed field %s", field_.name)
        if self.__class__ == Entity:
            logger.error("Trying to instantiate Entity!")
            raise NotImplementedError("Abstract class can't be instantiated")

    def __iter__(self):
        """Iteration through the Entity receiving the tuple
        (field_name, field_value_serialized)

        Iterates through the fields in the entity and yields a tuple with the
        field_name and the serialized field_value. For fields that are
        instances of Entities, the key will have `_id_` appended and the value
        will be the `id_`, as stated in `_serialize_field`.

        :return key, value: The tuple with the field_name and field_value
        """
        for key, value in self.__dict__.items():
            if isinstance(value, Entity):
                yield key + '_id_', Entity.serialize_field(value)
            else:
                yield key, Entity.serialize_field(value)

    @staticmethod
<<<<<<< HEAD
    def serialize_field(field_value):
        """

        :param field_value: Value of the field to be serialized
        :return: Serialized value
=======
    def _serialize_field(field_: Field):
        """Returns the value of a field formatted to be saved in the database.

        For fields that are subclasses of Entity, returns only the id_ to save
        in the database. For datetime and date fields, values are transformed
        into strings with strftime function from datetime.

        :param field_: value of the field in the entity being serialized.
        :return: The serialized value of the field for database insertion.
>>>>>>> ccdb4a5d
        """
        serialized_value = field_value
        if issubclass(field_value.__class__, Entity):
            serialized_value = field_value.id_
        elif isinstance(field_value, datetime):
            serialized_value = field_value.strftime("%Y-%m-%d %H:%M:%S")
        elif isinstance(field_value, date):
            serialized_value = field_value.strftime("%Y-%m-%d")
        elif isinstance(field_value, Enum):
            serialized_value = field_value.value
        return serialized_value

    def get_db_values(self, field_serializer=None) -> list:
        """Returns all attributes to save in database with formatted values.

        Goes through the fields in the entity and converts them to the
        expected value to save in the database. For example: datetime
        values are converted to string with the specific sql format.

        Also verifies if a field contains in metadata `database=False` and
        excludes it from the list if so. Default for `database` is True.

        :param field_serializer: Custom function to define serialization of
        fields
        :return: Serialized values to save in database
        """
        field_serializer = field_serializer or Entity.serialize_field
        return [field_serializer(self.__getattribute__(field_.name))
                for field_ in fields(self)
                if field_.metadata.get("database", True)]<|MERGE_RESOLUTION|>--- conflicted
+++ resolved
@@ -151,23 +151,15 @@
                 yield key, Entity.serialize_field(value)
 
     @staticmethod
-<<<<<<< HEAD
     def serialize_field(field_value):
-        """
-
-        :param field_value: Value of the field to be serialized
-        :return: Serialized value
-=======
-    def _serialize_field(field_: Field):
         """Returns the value of a field formatted to be saved in the database.
 
         For fields that are subclasses of Entity, returns only the id_ to save
         in the database. For datetime and date fields, values are transformed
         into strings with strftime function from datetime.
 
-        :param field_: value of the field in the entity being serialized.
+        :param field_value: Value of the field in the entity being serialized.
         :return: The serialized value of the field for database insertion.
->>>>>>> ccdb4a5d
         """
         serialized_value = field_value
         if issubclass(field_value.__class__, Entity):
