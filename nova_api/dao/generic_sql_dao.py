--- conflicted
+++ resolved
@@ -10,20 +10,13 @@
 
 
 class GenericSQLDAO(GenericDAO):
-<<<<<<< HEAD
+    """SQL implementation for the GenericDAO interface
+    """
     # pylint: disable=R0913
     def __init__(self, database_type: Type[PersistenceHelper] = None,
                  database_instance: PersistenceHelper = None,
                  table: str = None,
                  fields: dict = None,
-=======
-    """SQL implementation for the GenericDAO interface
-    """
-    # pylint: disable=R0913
-    def __init__(self, database_type: Type[PersistenceHelper] = None,
-                 database_instance=None,
-                 table: str = None, fields: dict = None,
->>>>>>> ccdb4a5d
                  return_class: Type[Entity] = Entity,
                  prefix: str = None, **kwargs) -> None:
         super().__init__(fields, return_class, prefix)
@@ -95,25 +88,13 @@
             ...                      "name":"John"})
             (2, [ent1, ent2])
 
-<<<<<<< HEAD
-        :param length: Amount of items to select
-        :param offset: Amount of items to skip
-        :param filters: Dictionary with filters to apply. \
-        It may be simply the entity key and the value, to use \
-        == as a comparator, but you may also specify a list, \
-        with the first value as a comparator and the second as \
-        a reference value.
-        :return: Tuple with the amount of items in the database \
-        and the list of matches, respectively
-=======
         :param length: The number of items to select
         :param offset: The number of items to skip before starting to select
         :param filters: A dict with the filters to use. The key must be a \
         valid attribute in the entity and the value may either be an specific \
-        value or a list with two elements: an operator and a value.
-        :return: A tuple with the totoal number of entities in the database \
+        value or a list with two elements: an operator and a value, respectively.
+        :return: A tuple with the totol number of entities in the database \
         and a list of the matched results.
->>>>>>> ccdb4a5d
         """
         self.logger.debug("Getting all with filters %s limit %s and offset %s",
                           str(filters), length, offset)
@@ -156,7 +137,6 @@
 
     def remove(self, entity: Entity = None,
                filters: dict = None) -> int:
-<<<<<<< HEAD
         """
         Removes entities from database. May be called either with an instance
         of return_class or a dict of filters. *If both are passed, the instance
@@ -169,24 +149,14 @@
         database.
         :raises InvalidFiltersException: If filters is not None and is not \
         a dict.
-=======
-        """Removes entities from database.
-        May be called either with an instance of return_class or a dict
-        of filters.  *If both are passed, the instance will be removed
-        and the filters won't be considered.*
->>>>>>> ccdb4a5d
+
 
         :raises NoRowsAffectedException: If no rows are affected by the \
         delete query.
 
         :param entity: `return_class` instance to delete.
-<<<<<<< HEAD
-        :param filters: Filters to apply to delete query in dict format as
-        specified by `_generate_filters`
-=======
         :param filters: Filters to apply to delete query in dict format as \
         specified by `generate_filters`
->>>>>>> ccdb4a5d
         :return: Number of affected rows.
         """
         super().remove(entity, filters)
@@ -220,7 +190,6 @@
         return row_count
 
     def create(self, entity: Entity) -> str:
-<<<<<<< HEAD
         """
         Creates a new row in the database with data from `entity`.
 
@@ -228,9 +197,6 @@
         is not of the return_class of this DAO
         :raises DuplicateEntityException: Raised if an entity with
         the same ID exists in the database already.
-=======
-        """Creates a new row in the databse with data from `entity`.
->>>>>>> ccdb4a5d
 
         :param entity: The instance to save in the database.
         :return: The entity uuid.
@@ -347,15 +313,9 @@
         self.database.query(query)
         self.logger.info("Table created")
 
-<<<<<<< HEAD
     def _generate_filters(self, filters: dict) -> (str, List[str]):
         """
         Converts a dict of filters to apply to a query to a SQL query format.
-=======
-    def generate_filters(self, filters: dict) -> (str, List[str]):
-        """Converts a dict of filters to apply to a query to a SQL query \
-         format.
->>>>>>> ccdb4a5d
 
         Example:
             >>> dao._generate_filters(
