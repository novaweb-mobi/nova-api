import dataclasses
from datetime import datetime
from typing import List, Optional, Type

from nova_api.dao import GenericDAO, camel_to_snake
from nova_api.entity import Entity
from nova_api.exceptions import NoRowsAffectedException
from nova_api.persistence import PersistenceHelper
from nova_api.persistence.mysql_helper import MySQLHelper


class GenericSQLDAO(GenericDAO):
    # pylint: disable=R0913
    def __init__(self, database_type: Type[PersistenceHelper] = None,
                 database_instance=None,
<<<<<<< HEAD
                 table: str = None,
                 fields: dict = None,
                 return_class: Type[Entity] = Entity,
                 prefix: str = None, **kwargs) -> None:
        super().__init__(fields, return_class, prefix)
=======
                 table: str = None, fields: dict = None,
                 return_class: Type[Entity] = Entity,
                 prefix: str = None, **kwargs) -> None:
        self.logger = logging.getLogger(__name__)
>>>>>>> dce07fd9

        self.database_type = database_type

        if database_type is None and database_instance is None:
            self.database_type = MySQLHelper

        self.logger.debug("Started %s with database type as %s, table as %s, "
                          "fields as %s, return_class as %s and prefix as %s",
                          self.__class__.__name__, str(database_type),
                          table,
                          fields,
                          return_class.__name__,
                          prefix)

        self.database = database_instance

        if self.database is None:
            self.logger.debug("Database connection starting. Extra args: %s. ",
                              str(kwargs))
            self.database = self.database_type(**kwargs)
            self.logger.debug("Connected to database.")

        self.table = table or camel_to_snake(return_class.__name__) + 's'

    def get(self, id_: str) -> Optional[Entity]:
        """
        Recovers and entity with `id_` from the database. The id_ must be the \
        nova_api generated id_ which is a 32-char uuid v4.

        :raises InvalidIDTypeException: If the UUID is not a string
        :raises InvalidIDException: If the UUID is not a valid UUID v4 \
        without '-'.

        :param id_: The UUID of the instance to recover
        :return: None if no instance is found or a `return_class` instance \
        if found
        """
        super().get(id_)

        self.logger.debug("Get called with valid id %s", id_)
        _, results = self.get_all(1, 0, {"id_": id_})

        if len(results) == 0:
            self.logger.info("No entries with id %s found. Returning None",
                             id_)
            return None

        self.logger.debug("Found instance with id %s. Result: %s",
                          id_,
                          str(results[0]))
        return results[0]

    def get_all(self, length: int = 20, offset: int = 0,
                filters: dict = None) -> (int, List[Entity]):
        """
        Recovers all instances that match the given filters up to the length \
        specified starting from the offset given.

        The filters should be given as a dictionary, available keys are the \
        `return_class` attributes. The values may be only the desired value \
        or a list with the comparator in the first position and the value in \
        the second.

        Example:
            >>> dao.get_all(length=50, offset=0,
            ...             filters={"birthday":[">", "1/1/1998"],
            ...                      "name":"John"})
            (2, [ent1, ent2])

        :param length:
        :param offset:
        :param filters:
        :return:
        """
        self.logger.debug("Getting all with filters %s limit %s and offset %s",
                          str(filters), length, offset)

        filters_, query_params = ('', []) \
            if not filters \
            else self.generate_filters(filters)

        query = self.database.SELECT_QUERY.format(
            fields=', '.join(self.fields.values()),
            table=self.table,
            filters=filters_
        )

        self.logger.debug("Running query in database %s with params %s",
                          query,
                          str([*query_params, length, offset]))
        self.database.query(query, [*query_params, length, offset])
        results = self.database.get_results()

        if results is None:
            self.logger.info("No results found for query %s, %s in get_all. "
                             "Returning none", query, str([*query_params,
                                                           length, offset]))
            return 0, []

        return_list = [self.return_class(*result) for result in results]

        query_total = self.database.QUERY_TOTAL_COLUMN.format(
            table=self.table,
            column=self.fields['id_'])

        self.database.query(query_total)
        total = self.database.get_results()[0][0]
        self.logger.debug("Results are %s and the total in the database is %s",
                          str(return_list),
                          total)

        return total, return_list

    def remove(self, entity: Entity = None,
               filters: dict = None) -> int:
        """
        Removes entities from database. May be called either with an instance
        of return_class or a dict of filters. *If both are passed, the instance
        will be removed and the filters won't be considered.*

        :raises RuntimeError: If `entity` is not a `return_class` instance \
        and filters are None or if filters is not None and is not a dict.
        :raises AssertionError: If the entity is not found in the database.
        :raises NoRowsAffectedException: If no rows are affected by the \
        delete query.

        :param entity: `return_class` instance to delete.
        :param filters: Filters to apply to delete query in dict format as
        specified by `generate_filters`
        :return: Number of affected rows.
        """
        if not isinstance(entity, self.return_class) and filters is None:
            self.logger.error("Entity was not passed as an instance to remove"
                              " and no filters where specified! "
                              "Value received: %s", entity)
            raise RuntimeError(
                f"Entity must be a {self.return_class.__name__} object or "
                "filters must be specified!")

        filters_ = None
        query_params = None

        if filters is not None:
            if not isinstance(filters, dict):
                self.logger.error(
                    "Filters were not passed as an dict to remove!"
                    " Value received: %s", filters)
                raise RuntimeError("Filters must be a dict!")

            filters_, query_params = self.generate_filters(filters)

        elif entity is not None:
            if self.get(entity.id_) is None:
                self.logger.error("Entity was not found in database to remove."
                                  " Value received: %s", entity)
                raise AssertionError(
                    f"{self.return_class.__name__} uuid "
                    "doesn't exists in database!"
                )

            filters_, query_params = self.generate_filters({"id_": entity.id_})

        query = self.database.DELETE_QUERY.format(
            table=self.table,
            column=self.fields['id_'],
            filters=filters_)

        self.logger.debug("Running remove query in database: %s and params %s",
                          query,
                          query_params)
        row_count, _ = self.database.query(query, query_params)
        if row_count == 0:
            self.logger.error("No rows were affected in database during "
                              "remove!")
            raise NoRowsAffectedException()

        self.logger.info("{row_count} entities removed from database.",
                         row_count=row_count)

        return row_count

    def create(self, entity: Entity) -> str:
        """
        Creates a new row in the databse with data from `entity`.

        :param entity: The instance to save in the database.
        :return: The entity uuid.
        :raise NotEntityException: Raised if the entity argument
        is not of the return_class of this DAO
        :raise DuplicateEntityException: Raised if an entity with
        the same ID exists in the database already.
        """
<<<<<<< HEAD
        super().create(entity)
=======
        if not isinstance(entity, self.return_class):
            self.logger.error("Entity was not passed as an instance to create."
                              " Value received: %s", entity)
            raise TypeError(
                f"Entity must be a {self.return_class.__name__} object!"
            )

        if self.get(entity.id_) is not None:
            self.logger.error("Entity was found in database before create."
                              " Value received: %s", entity)
            raise AssertionError(
                f"{self.return_class.__name__} uuid already exists in database!"
            )
>>>>>>> dce07fd9

        ent_values = entity.get_db_values()

        query = self.database.INSERT_QUERY.format(
            table=self.table,
            fields=', '.join(self.fields.values()),
            values=', '.join(['%s'] * len(ent_values)))

        self.logger.debug("Running query in database: %s and params %s",
                          query,
                          ent_values)
        row_count, _ = self.database.query(query, ent_values)

        if row_count == 0:
            self.logger.error("No rows were affected in database during "
                              "create!")
            raise NoRowsAffectedException()

        self.logger.info("Entity created as %s", entity)

        return entity.id_

    def update(self, entity: Entity) -> str:
        """
        Updates an entity on the database.

        :param entity: The entity with updated values to update on \
        the database.
        :return: The id_ of the updated entity.
        """
        if not isinstance(entity, self.return_class):
            self.logger.error("Entity was not passed as an instance to update."
                              " Value received: %s", entity)
            raise TypeError(
                f"Entity must be a {self.return_class} object!"
            )

        if self.get(entity.id_) is None:
            self.logger.error("Entity was not found in database to update."
                              " Value received: %s", entity)
            raise AssertionError("Entity uuid doesn't exists in database!")

        entity.last_modified_datetime = datetime.now()

        ent_values = entity.get_db_values()

        query = self.database.UPDATE_QUERY.format(
            table=self.table,
            fields=', '.join(
                [field + '=%s' for field in
                 self.fields.values()]),
            column=self.fields['id_']
        )

        self.logger.debug("Running query in database: %s and params %s",
                          query,
                          ent_values + [entity.id_])
        row_count, _ = self.database.query(query,
                                           ent_values + [entity.id_])

        if row_count == 0:
            self.logger.error("No rows were affected in database during "
                              "update!")
            raise NoRowsAffectedException()

        self.logger.info("Entity updated to %s", entity)
        return entity.id_

    def create_table_if_not_exists(self) -> None:
        """
        Creates the table in the database based on the `return_class` \
        attributes. The types used in the database will be inferred through \
        `predict_db_types` or through the field metadata in the "type" key.

        :return: None
        """
        fields_ = []
        primary_keys = []

        self.logger.info("Starting create table processing.")
        for field in dataclasses.fields(self.return_class):
            self.logger.debug("Processing field %s", field)
            if field.metadata.get("database") is False:
                self.logger.debug("Field '%s' not included in database table, "
                                  "skipping.", field.name)
                continue

            type_ = field.metadata.get('type') \
                    or self.database.predict_db_type(field.type)
            self.logger.debug("'%s' type defined as '%s'", field.name, type_)

            default = field.metadata.get('default') or "NULL"

            field_name = self.fields.get(field.name)
            self.logger.debug("'%s' name defined as '%s'",
                              field.name, field_name)

            if field.metadata.get("primary_key"):
                self.logger.debug("'%s' added as primary key", field_name)
                primary_keys.append(str(field_name))
                if default == "NULL":
                    self.logger.warning("Had to change '%s' default because "
                                        "it is primary key and set to NULL.",
                                        field_name)
                    default = "NOT NULL"

            fields_.append(self.database.COLUMN.format(field=field_name,
                                                       type=type_,
                                                       default=default))
        fields_ = ', '.join(fields_)
        primary_keys = ', '.join(primary_keys)
        query = self.database.CREATE_QUERY.format(table=self.table,
                                                  fields=fields_,
                                                  primary_keys=primary_keys)
        self.logger.info("Creating table with query: %s", query)
        self.database.query(query)
        self.logger.info("Table created")

    def generate_filters(self, filters: dict) -> (str, List[str]):
        """
        Converts a dict of filters to apply to a query to a SQL query format.

        Example:
            >>> dao.generate_filters(
            ...     filters={"id_": "12345678901234567890123456789012",
            ...              "creation_datetime": [">", "2020-1-1"]})
            ("WHERE id_ = %s AND creation_datetime > %s", \
            ["12345678901234567890123456789012", "2020-1-1"])

        :raises ValueError: If filters is None.
        :raises TypeError: If filters is not a dict

        :param filters: dictionary of filters to apply. The key must be a \
        property of `return_class` and the value may be only the values, \
        if equality is expected or a list with the comparator and the value.
        :return: a tupĺe with the where statement and the list of params to use
        """
        if filters is None:
            raise ValueError("No filters where passed! Filters must be a dict "
                             "with param names, expected values and "
                             "comparators in this form: "
                             "{'param':['comparator', 'value']} "
                             "or {'param': 'value'} for equality.")

        if not isinstance(filters, dict):
            raise TypeError("Filters where passed not as dict!"
                            " Filters must be a dict "
                            "with param names, expected values and "
                            "comparators in this form: "
                            "{'param':['comparator', 'value']} "
                            "or {'param': 'value'} for equality.")

        query_params = [item[1] if isinstance(item, list) else item
                        for item in filters.values()]

        field_keys = self.fields.keys()
        for property_, value in filters.items():
            if property_ not in field_keys:
                self.logger.error("Property %s not available in %s for "
                                  "get_all.",
                                  property_,
                                  self.return_class.__name__)
                raise ValueError(
                    f"Property {property_} not available "
                    f"in {self.return_class.__name__}."
                )
            if isinstance(value, list) \
                    and value[0] not in self.database.ALLOWED_COMPARATORS:
                self.logger.error("Comparator %s not available in %s for "
                                  "get_all.",
                                  value[0],
                                  self.return_class.__name__)
                raise ValueError(
                    f"Comparator {value[0]} not allowed "
                    f"for {self.return_class.__name__}"
                )

        filters_for_query = [
            self.database.FILTER.format(
                column=self.fields[filter_],
                comparator=(filters[filter_][0]
                            if isinstance(filters[filter_], list)
                            else '='))
            for filter_ in filters.keys()
        ]
        filters_ = self.database.FILTERS.format(
            filters=' AND '.join(filters_for_query))

        return filters_, query_params

    def close(self) -> None:
        """
        Closes the connection to the database

        :return: None
        """
        self.logger.debug("Closing connection to database.")
        self.database.close()<|MERGE_RESOLUTION|>--- conflicted
+++ resolved
@@ -13,18 +13,11 @@
     # pylint: disable=R0913
     def __init__(self, database_type: Type[PersistenceHelper] = None,
                  database_instance=None,
-<<<<<<< HEAD
                  table: str = None,
                  fields: dict = None,
                  return_class: Type[Entity] = Entity,
                  prefix: str = None, **kwargs) -> None:
         super().__init__(fields, return_class, prefix)
-=======
-                 table: str = None, fields: dict = None,
-                 return_class: Type[Entity] = Entity,
-                 prefix: str = None, **kwargs) -> None:
-        self.logger = logging.getLogger(__name__)
->>>>>>> dce07fd9
 
         self.database_type = database_type
 
@@ -217,23 +210,8 @@
         :raise DuplicateEntityException: Raised if an entity with
         the same ID exists in the database already.
         """
-<<<<<<< HEAD
+
         super().create(entity)
-=======
-        if not isinstance(entity, self.return_class):
-            self.logger.error("Entity was not passed as an instance to create."
-                              " Value received: %s", entity)
-            raise TypeError(
-                f"Entity must be a {self.return_class.__name__} object!"
-            )
-
-        if self.get(entity.id_) is not None:
-            self.logger.error("Entity was found in database before create."
-                              " Value received: %s", entity)
-            raise AssertionError(
-                f"{self.return_class.__name__} uuid already exists in database!"
-            )
->>>>>>> dce07fd9
 
         ent_values = entity.get_db_values()
 
