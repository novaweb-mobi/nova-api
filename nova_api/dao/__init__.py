<<<<<<< HEAD
import dataclasses
import logging
from abc import ABC, abstractmethod
# pylint: disable=W0622
from re import I, compile, sub
=======
"""Module for Data Access Objects implementation"""
from abc import ABC, abstractmethod
from re import sub
>>>>>>> ccdb4a5d
from typing import List, Optional, Type

from nova_api.entity import Entity
from nova_api.exceptions import DuplicateEntityException, \
    EntityNotFoundException, InvalidFiltersException, InvalidIDException, \
    InvalidIDTypeException, \
    NotEntityException


def camel_to_snake(name: str):
    """Converts a camel case name to snake case.

    :param name: String in camel case to be converted
    :return: String in snake case
    """
    assert isinstance(name, str)
    name = sub('(.)([A-Z][a-z]+)', r'\1_\2', name)
    return sub('([a-z0-9])([A-Z])', r'\1_\2', name).lower()


uuidv4regex = compile(
    r'^[a-f0-9]{8}[a-f0-9]{4}4[a-f0-9]{3}[89ab][a-f0-9]{3}[a-f0-9]{12}'
    r'\Z', I)


def is_valid_uuidv4(id_):
    return uuidv4regex.match(id_)


class GenericDAO(ABC):
    """ Interface class for the implementation of Data Access Objects.
    """
    @abstractmethod
<<<<<<< HEAD
    def __init__(self,
                 fields: dict = None,
                 return_class: Type[Entity] = Entity,
                 prefix: str = None) -> None:
        self.logger = logging.getLogger("nova_api")
        self.return_class = return_class

        if prefix == '':
            self.prefix = ''
        else:
            self.prefix = prefix or camel_to_snake(return_class.__name__) + "_"

        self.fields = fields
        if not self.fields:
            class_args = dataclasses.fields(return_class)
            self.logger.debug("Field passed to %s are %s.",
                              self.__class__.__name__,
                              str(class_args))

            self.fields = {arg.name: self._generate_field_database_name(arg)
                           for arg in class_args
                           if arg.metadata.get("database", True)}

            self.logger.debug("Processed fields for %s are %s.",
                              self.__class__.__name__,
                              str(self.fields))

    def _generate_field_database_name(self, arg: dataclasses.Field) -> str:
        """
        Generates the database field_name from the prefix, the field name \
        and a suffix, if necessary. The suffix is added if the field is \
        an entity and only the id_ should be saved.

        :param arg: The Field to generate the database name for.
        :return: The field database name.
        """
        return self.prefix \
               + arg.name \
               + ('' if not issubclass(arg.type, Entity) else "_id_")
=======
    def __init__(self, table: str = None, fields: dict = None,
                 return_class: Type[Entity] = Entity,
                 prefix: str = None, **kwargs) -> None:
        pass
>>>>>>> ccdb4a5d

    @abstractmethod
    def get(self, id_: str) -> Optional[Entity]:
        """
        Recovers and entity with `id_` from the database. The id_ must be the \
        nova_api generated id_ which is a 32-char uuid v4.

        :raises InvalidIDTypeException: If the UUID is not a string
        :raises InvalidIDException: If the UUID is not a valid UUID v4 \
        without '-'.

        :param id_: The UUID of the instance to recover
        :return: None if no instance is found or a `return_class` instance \
        if found
        """
        if not isinstance(id_, str):
            self.logger.error("ID was not passed as a str to get. "
                              "Value received: %s", str(id_))
            raise InvalidIDTypeException(debug=f"Received ID was {id_}")
        if not is_valid_uuidv4(id_):
            self.logger.error("ID is not a valid str in get. "
                              "Should be a valid uuid4."
                              "Value received: %s", str(id_))
            raise InvalidIDException(debug=f"Received ID was {id_}")

    @abstractmethod
    def get_all(self, length: int = 20, offset: int = 0,
                filters: dict = None) -> (int, List[Entity]):
        """
        Recovers all instances that match the given filters up to the length \
        specified starting from the offset given.

        The filters should be given as a dictionary, available keys are the \
        `return_class` attributes. The values may be only the desired value \
        or a list with the comparator in the first position and the value in \
        the second.

        Example:
            >>> dao.get_all(length=50, offset=0,
            ...             filters={"birthday":[">", "1/1/1998"],
            ...                      "name":"John"})
            (2, [ent1, ent2])

        :param length: Amount of items to select
        :param offset: Amount of items to skip
        :param filters: Dictionary with filters to apply. \
        It may be simply the entity key and the value, to use \
        == as a comparator, but you may also specify a list, \
        with the first value as a comparator and the second as \
        a reference value.
        :return: Tuple with the amount of items in the database \
        and the list of matches, respectively
        """
        raise NotImplementedError()

    @abstractmethod
    def remove(self, entity: Entity = None, filters: dict = None) -> int:
        """
        Removes entities from database. May be called either with an instance
        of return_class or a dict of filters. *If both are passed, the instance
        will be removed and the filters won't be considered.*Invalid filters \
        won't be considered.

        :raises NotEntityException: If `entity` is not a `return_class` \
        instance and filters are None.
        :raises EntityNotFoundException: If the entity is not found in the \
        database.
        :raises InvalidFiltersException: If filters is not None and is not \
        a dict.

        :raises NoRowsAffectedException: If no rows are affected by the \
        delete query.

        :param entity: `return_class` instance to delete.
        :param filters: Filters to apply to delete query in dict format as
        specified by `_generate_filters`
        :return: Number of affected rows.
        """
        if not isinstance(entity, self.return_class) and filters is None:
            self.logger.info(
                "Entity was not passed as an instance to remove"
                " and no filters where specified! "
                "Value received: %s", str(entity))
            raise NotEntityException(
                debug=f"Entity must be a {self.return_class.__name__} object "
                      f"or filters must be specified!"
            )

        if filters is not None and not isinstance(filters, dict):
            self.logger.error(
                "Filters were not passed as an dict to remove!"
                " Value received: %s", str(filters))
            raise InvalidFiltersException(
                debug=f"Filters were {str(filters)}")

        if entity is not None and self.get(entity.id_) is None:
            self.logger.error("Entity was not found in database to remove."
                              " Value received: %s", str(entity))
            raise EntityNotFoundException(debug=f"Entity id_ is {entity.id_}")

        return 0

    @abstractmethod
    def create(self, entity: Entity) -> str:
        """
        Creates a new row in the database with data from `entity`.

        :raises NotEntityException: Raised if the entity argument
        is not of the return_class of this DAO
        :raises DuplicateEntityException: Raised if an entity with
        the same ID exists in the database already.

        :param entity: The instance to save in the database.
        :return: The entity uuid.
        """
        if not isinstance(entity, self.return_class):
            self.logger.error("Entity was not passed as an instance to create."
                              " Value received: %s", str(entity))
            raise NotEntityException(
                debug=f"Entity must be a {self.return_class.__name__} object! "
                      f"Entity was a {entity.__class__.__name__} object."
            )

        if self.get(entity.id_) is not None:
            self.logger.error("Entity was found in database before create."
                              " Value received: %s", str(entity))
            raise DuplicateEntityException(
                debug=f"{self.return_class.__name__} uuid {entity.id_} "
                      f"already exists in database!"
            )

        return entity.id_

    @abstractmethod
    def update(self, entity: Entity) -> str:
        """
        Updates an entity on the database.

        :raises NotEntityException: If `entity` is not a `return_class` \
        instance.
        :raises EntityNotFoundException: If the entity is not found in the \
        database.

        :param entity: The entity with updated values to update on \
        the database.
        :return: The id_ of the updated entity.
        """
        if not isinstance(entity, self.return_class):
            self.logger.error("Entity was not passed as an instance to update."
                              " Value received: %s", str(entity))
            raise NotEntityException(
                debug=f"Entity must be a {self.return_class.__name__} object! "
                      f"Entity was a {entity.__class__.__name__} object."
            )

        if self.get(entity.id_) is None:
            self.logger.error("Entity was not found in database to update."
                              " Value received: %s", str(entity))
            raise EntityNotFoundException(debug=f"Entity id_ is {entity.id_}")

        return ""

    @abstractmethod
    def close(self):
        """
        Closes the connection to the database

        :return: None
        """
        raise NotImplementedError()<|MERGE_RESOLUTION|>--- conflicted
+++ resolved
@@ -1,14 +1,10 @@
-<<<<<<< HEAD
+"""Module for Data Access Objects implementation"""
+
 import dataclasses
 import logging
 from abc import ABC, abstractmethod
 # pylint: disable=W0622
 from re import I, compile, sub
-=======
-"""Module for Data Access Objects implementation"""
-from abc import ABC, abstractmethod
-from re import sub
->>>>>>> ccdb4a5d
 from typing import List, Optional, Type
 
 from nova_api.entity import Entity
@@ -41,8 +37,8 @@
 class GenericDAO(ABC):
     """ Interface class for the implementation of Data Access Objects.
     """
-    @abstractmethod
-<<<<<<< HEAD
+
+    @abstractmethod
     def __init__(self,
                  fields: dict = None,
                  return_class: Type[Entity] = Entity,
@@ -82,12 +78,6 @@
         return self.prefix \
                + arg.name \
                + ('' if not issubclass(arg.type, Entity) else "_id_")
-=======
-    def __init__(self, table: str = None, fields: dict = None,
-                 return_class: Type[Entity] = Entity,
-                 prefix: str = None, **kwargs) -> None:
-        pass
->>>>>>> ccdb4a5d
 
     @abstractmethod
     def get(self, id_: str) -> Optional[Entity]:
@@ -131,15 +121,14 @@
             ...                      "name":"John"})
             (2, [ent1, ent2])
 
-        :param length: Amount of items to select
-        :param offset: Amount of items to skip
-        :param filters: Dictionary with filters to apply. \
-        It may be simply the entity key and the value, to use \
-        == as a comparator, but you may also specify a list, \
-        with the first value as a comparator and the second as \
-        a reference value.
-        :return: Tuple with the amount of items in the database \
-        and the list of matches, respectively
+        :param length: The number of items to select
+        :param offset: The number of items to skip before starting to select
+        :param filters: A dict with the filters to use. The key must be a \
+        valid attribute in the entity and the value may either be an specific \
+        value or a list with two elements: an operator and a value,
+        respectively.
+        :return: A tuple with the totol number of entities in the database \
+        and a list of the matched results.
         """
         raise NotImplementedError()
 
