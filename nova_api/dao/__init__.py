--- conflicted
+++ resolved
@@ -1,11 +1,7 @@
-<<<<<<< HEAD
 import dataclasses
 import logging
-import re
-=======
->>>>>>> dce07fd9
 from abc import ABC, abstractmethod
-from re import sub
+from re import sub, compile, I
 from typing import List, Optional, Type
 
 from nova_api.entity import Entity
@@ -18,9 +14,9 @@
     return sub('([a-z0-9])([A-Z])', r'\1_\2', name).lower()
 
 
-uuidv4regex = re.compile(
+uuidv4regex = compile(
     r'^[a-f0-9]{8}[a-f0-9]{4}4[a-f0-9]{3}[89ab][a-f0-9]{3}[a-f0-9]{12}'
-    r'\Z', re.I)
+    r'\Z', I)
 
 
 def is_valid_uuidv4(id_):
@@ -29,7 +25,6 @@
 
 class GenericDAO(ABC):
     @abstractmethod
-<<<<<<< HEAD
     def __init__(self,
                  fields: dict = None,
                  return_class: Type[Entity] = Entity,
@@ -60,8 +55,6 @@
                               self.fields)
 
     @abstractmethod
-=======
->>>>>>> dce07fd9
     def get(self, id_: str) -> Optional[Entity]:
         if not isinstance(id_, str):
             self.logger.error("ID was not passed as a str to get. "
